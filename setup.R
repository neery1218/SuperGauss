#--- setup for Toeplitz package -------------------------------------------------

# for recompiling package
# first quit R, then setwd() to where setup.R is found. then:
# pkg.path <- "D:/GitHub/SuperGauss"
pkg.path <- "c:/Users/Jerome/Documents/R/SuperGauss"

require(Rcpp)
require(devtools)

<<<<<<< HEAD
# regenerates Rcpp interface (i.e., RcppExports)
compileAttributes(pkgdir = pkg.path)
document(pkg = pkg.path)
install(pkg = pkg.path) # installs the package
# build() # builds a tar.gz file

# restart R before testing changes
testthat::test_package("SuperGauss")
=======
compileAttributes() # regenerates Rcpp interface (i.e., RcppExports)
document()
install() # installs the package
build(vignettes = FALSE) # builds a tar.gz file

# restart R before testing changes

# build windows binary
# NOTE: this will also install the package
build(binary = TRUE)

## pkg.path <- "c:/Users/Jerome/Documents/R/SuperGauss"
## cmd <- file.path(R.home(component = "bin"),
##                  paste0("R CMD INSTALL --build ", pkg.path))

## compiled <- system(cmd)


>>>>>>> 69b810df

# First Time Installation -------------------------------------------------
# setwd("D:/GitHub/SuperGauss")
require(Rcpp)
require(RcppEigen)

pkg.name <- "Toeplitz"
pkg.path <- getwd()

# for safest results, delete ALL traces of previous package versions
remove.packages(pkg.name)
unlink(file.path(pkg.path, pkg.name), recursive = TRUE)

# minimum number of files to get the package started
Rcpp.package.skeleton(name = pkg.name, path = pkg.path, cpp_files =
                        c("Toeplitz.h", "Toeplitz.cpp", "VectorFFT.cpp", "VectorFFT.h", "GSchur.cpp", "GSchur.h", "Wrapper.cpp"),
                      example_code = FALSE, force = TRUE, module = TRUE)

## removing the generated Sample code
rm <- file.remove(file.path(pkg.path, pkg.name, "src", "Num.cpp"))
rm <- file.remove(file.path(pkg.path, pkg.name, "src", "rcpp_module.cpp"))
rm <- file.remove(file.path(pkg.path, pkg.name, "src", "stdVector.cpp"))

cat("loadModule(\"Toeplitz\", TRUE)\n", file = file.path(pkg.path, pkg.name, "R", "zzz.R"))

# link to RcppEigen
DESCRIPTION <- read.dcf(file = file.path(pkg.path, pkg.name, "DESCRIPTION"))
DESCRIPTION[,"LinkingTo"] <- paste0(DESCRIPTION[,"LinkingTo"], ", RcppEigen")
write.dcf(DESCRIPTION, file = file.path(pkg.path, pkg.name, "DESCRIPTION"))
compileAttributes(pkgdir = file.path(pkg.path, pkg.name))

# link to FFTW library (windows only)
cat("PKG_CXXFLAGS=-I\"C:/fftw\" `${R_HOME}/bin/Rscript -e \"Rcpp:::CxxFlags()\"`",
    "PKG_LIBS=-L\"C:/fftw\" -lfftw3-3 `${R_HOME}/bin/Rscript -e \"Rcpp:::LdFlags()\"`" ,
    sep = "\n", file = file.path(pkg.path, pkg.name, "src", "Makevars.win"))

# install package
cmd <- file.path(R.home(component = "bin"), paste0("R CMD INSTALL ", pkg.name))
compiled <- system(cmd)


#  ------------------------------------------------------------------------

setwd("D:/GitHub/SuperGauss/tests/testthat")
require(testthat)
require(SuperGauss)
source("SuperGauss-test-functions.R")<|MERGE_RESOLUTION|>--- conflicted
+++ resolved
@@ -8,7 +8,6 @@
 require(Rcpp)
 require(devtools)
 
-<<<<<<< HEAD
 # regenerates Rcpp interface (i.e., RcppExports)
 compileAttributes(pkgdir = pkg.path)
 document(pkg = pkg.path)
@@ -17,13 +16,6 @@
 
 # restart R before testing changes
 testthat::test_package("SuperGauss")
-=======
-compileAttributes() # regenerates Rcpp interface (i.e., RcppExports)
-document()
-install() # installs the package
-build(vignettes = FALSE) # builds a tar.gz file
-
-# restart R before testing changes
 
 # build windows binary
 # NOTE: this will also install the package
@@ -34,9 +26,6 @@
 ##                  paste0("R CMD INSTALL --build ", pkg.path))
 
 ## compiled <- system(cmd)
-
-
->>>>>>> 69b810df
 
 # First Time Installation -------------------------------------------------
 # setwd("D:/GitHub/SuperGauss")
